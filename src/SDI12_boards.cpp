/**
 * @file SDI12_boards.cpp
 * @copyright (c) 2013-2020 Stroud Water Research Center (SWRC)
 *                          and the EnviroDIY Development Team
 * @author Sara Geleskie Damiano (sdamiano@stroudcenter.org)
 *
 * @brief This file implements the setting and unsetting of the proper prescalers for
 * the timers for SDI-12.
 *
 */

/* ======================== Arduino SDI-12 =================================
An Arduino library for SDI-12 communication with a wide variety of environmental
sensors. This library provides a general software solution, without requiring
   ======================== Arduino SDI-12 =================================*/

#include "SDI12_boards.h"

SDI12Timer::SDI12Timer() {}

// Most 'standard' AVR boards
//
#if defined(__AVR_ATmega168__) || defined(__AVR_ATmega328P__) || \
  defined(__AVR_ATmega1280__) || defined(__AVR_ATmega2560__) ||  \
  defined(__AVR_ATmega644P__) || defined(__AVR_ATmega644__) ||   \
  defined(__AVR_ATmega1284P__) || defined(__AVR_ATmega1284__)

/**
 * @brief The value of timer control register 2A prior to being set for SDI-12.
 */
static uint8_t preSDI12_TCCR2A;
/**
 * @brief The value of timer control register 2B prior to being set for SDI-12.
 */
static uint8_t preSDI12_TCCR2B;

#if F_CPU == 16000000L

void SDI12Timer::configSDI12TimerPrescale(void) {
  preSDI12_TCCR2A = TCCR2A;
  preSDI12_TCCR2B = TCCR2B;
  TCCR2A = 0x00;  // TCCR2A = 0x00 = "normal" operation - Normal port operation, OC2A &
                  // OC2B disconnected
  TCCR2B = 0x07;  // TCCR2B = 0x07 = 0b00000111 - Clock Select bits 22, 21, & 20 on -
                  // prescaler set to CK/1024
}
void SDI12Timer::resetSDI12TimerPrescale(void) {
  TCCR2A = preSDI12_TCCR2A;
  TCCR2B = preSDI12_TCCR2B;
}

#elif F_CPU == 12000000L

void SDI12Timer::configSDI12TimerPrescale(void) {
  preSDI12_TCCR2A = TCCR2A;
  preSDI12_TCCR2B = TCCR2B;
  TCCR2A = 0x00;  // TCCR2A = 0x00 = "normal" operation - Normal port operation, OC2A &
                  // OC2B disconnected
  TCCR2B = 0x07;  // TCCR2B = 0x07 = 0b00000111 - Clock Select bits 22, 21, & 20 on -
                  // prescaler set to CK/1024
}
void SDI12Timer::resetSDI12TimerPrescale(void) {
  TCCR2A = preSDI12_TCCR2A;
  TCCR2B = preSDI12_TCCR2B;
}

#elif F_CPU == 8000000L

void SDI12Timer::configSDI12TimerPrescale(void) {
  preSDI12_TCCR2A = TCCR2A;
  preSDI12_TCCR2B = TCCR2B;
  TCCR2A = 0x00;  // TCCR2A = 0x00 = "normal" operation - Normal port operation, OC2A &
                  // OC2B disconnected
  TCCR2B = 0x06;  // TCCR2B = 0x06 = 0b00000110 - Clock Select bits 22 & 20 on -
                  // prescaler set to CK/256
}
void SDI12Timer::resetSDI12TimerPrescale(void) {
  TCCR2A = preSDI12_TCCR2A;
  TCCR2B = preSDI12_TCCR2B;
}

// void SDI12Timer::configSDI12TimerPrescale(void)
// {
//     preSDI12_TCCR2A = TCCR2A;
//     preSDI12_TCCR2B = TCCR2B;
//     TCCR2A = 0x00;  // TCCR2A = 0x00 = "normal" operation - Normal port operation,
//     OC2A & OC2B disconnected TCCR2B = 0x07;  // TCCR2B = 0x07 = 0b00000111 - Clock
//     Select bits 22, 21, & 20 on - prescaler set to CK/1024
// }
// void SDI12Timer::resetSDI12TimerPrescale(void)
// {
//     TCCR2A = preSDI12_TCCR2A;
//     TCCR2B = preSDI12_TCCR2B;
// }
#endif


// ATtiny boards (ie, adafruit trinket)
//
#elif defined(__AVR_ATtiny25__) | defined(__AVR_ATtiny45__) | defined(__AVR_ATtiny85__)

/**
 * @brief The value of timer control register 1A prior to being set for SDI-12.
 */
static uint8_t preSDI12_TCCR1A;

#if F_CPU == 16000000L

void SDI12Timer::configSDI12TimerPrescale(void) {
  preSDI12_TCCR1A = TCCR1A TCCR1A = 0b00001011  // Set the prescaler to 1024
}
void SDI12Timer::resetSDI12TimerPrescale(void) {
  TCCR1A = preSDI12_TCCR1A;
}


#elif F_CPU == 8000000L

void SDI12Timer::configSDI12TimerPrescale(void) {
  preSDI12_TCCR1A = TCCR1A TCCR1A = 0b00001010  // Set the prescaler to 512
}
void SDI12Timer::resetSDI12TimerPrescale(void) {
  TCCR1A = preSDI12_TCCR1A;
}
#endif


// Arduino Leonardo & Yun and other 32U4 boards
//
#elif defined(ARDUINO_AVR_YUN) || defined(ARDUINO_AVR_LEONARDO) || \
  defined(__AVR_ATmega32U4__)

/**
 * @brief The value of timer control register 4A prior to being set for SDI-12.
 */
static uint8_t preSDI12_TCCR4A;
/**
 * @brief The value of timer control register 4B prior to being set for SDI-12.
 */
static uint8_t preSDI12_TCCR4B;
/**
 * @brief The value of timer control register 4C prior to being set for SDI-12.
 */
static uint8_t preSDI12_TCCR4C;
/**
 * @brief The value of timer control register 4D prior to being set for SDI-12.
 */
static uint8_t preSDI12_TCCR4D;
/**
 * @brief The value of timer control register 4E prior to being set for SDI-12.
 */
static uint8_t preSDI12_TCCR4E;

#if F_CPU == 16000000L

void SDI12Timer::configSDI12TimerPrescale(void) {
  preSDI12_TCCR4A = TCCR4A;
  preSDI12_TCCR4B = TCCR4B;
  preSDI12_TCCR4C = TCCR4C;
  preSDI12_TCCR4D = TCCR4D;
  preSDI12_TCCR4E = TCCR4E;
  TCCR4A = 0x00;  // TCCR4A = 0x00 = "normal" operation - Normal port operation, OC4A &
                  // OC4B disconnected
  TCCR4B = 0x0B;  // TCCR4B = 0x0B = 0b00001011 - Clock Select bits 43, 41, & 40 on -
                  // prescaler set to CK/1024
  TCCR4C = 0x00;  // TCCR4C = 0x00 = "normal" operation - Normal port operation, OC4D0
                  // disconnected
  TCCR4D = 0x00;  // TCCR4D = 0x00 = No fault protection
  TCCR4E = 0x00;  // TCCR4E = 0x00 = No register locks or overrides
}
void SDI12Timer::resetSDI12TimerPrescale(void) {
  TCCR4A = preSDI12_TCCR4A;
  TCCR4B = preSDI12_TCCR4B;
  TCCR4C = preSDI12_TCCR4C;
  TCCR4D = preSDI12_TCCR4D;
  TCCR4E = preSDI12_TCCR4E;
}

#elif F_CPU == 8000000L
void SDI12Timer::configSDI12TimerPrescale(void) {
  preSDI12_TCCR4A = TCCR4A;
  preSDI12_TCCR4B = TCCR4B;
  preSDI12_TCCR4C = TCCR4C;
  preSDI12_TCCR4D = TCCR4D;
  preSDI12_TCCR4E = TCCR4E;
  TCCR4A = 0x00;  // TCCR4A = 0x00 = "normal" operation - Normal port operation, OC4A &
                  // OC4B disconnected
  TCCR4B = 0x0A;  // TCCR4B = 0x0A = 0b00001010 - Clock Select bits 43 & 41 on -
                  // prescaler set to CK/512
  TCCR4C = 0x00;  // TCCR4C = 0x00 = "normal" operation - Normal port operation, OC4D0
                  // disconnected
  TCCR4D = 0x00;  // TCCR4D = 0x00 = No fault protection
  TCCR4E = 0x00;  // TCCR4E = 0x00 = No register locks or overrides
}
void SDI12Timer::resetSDI12TimerPrescale(void) {
  TCCR4A = preSDI12_TCCR4A;
  TCCR4B = preSDI12_TCCR4B;
  TCCR4C = preSDI12_TCCR4C;
  TCCR4D = preSDI12_TCCR4D;
  TCCR4E = preSDI12_TCCR4E;
}
#endif


// Arduino Zero other SAMD21 boards
//
#elif defined(ARDUINO_SAMD_ZERO) || defined(ARDUINO_ARCH_SAMD) || \
<<<<<<< HEAD
      defined(__SAMD21G18A__) || defined(__SAMD21J18A__) || defined(__SAMD21E18A__)

    void SDI12Timer::configSDI12TimerPrescale(void)
    {
        // Select generic clock generator 4 (Arduino core uses 0-3)
        // Most examples use this clock generator.. consider yourself warned!
        // I would use a higher clock number, but some of the cores don't include them for some reason
        #if !defined(__SAMD51__)
        REG_GCLK_GENDIV = GCLK_GENDIV_ID(4) |           // Select Generic Clock Generator 4
                          GCLK_GENDIV_DIV(3) ;          // Divide the 48MHz clock source by divisor 3: 48MHz/3=16MHz

        while (GCLK->STATUS.bit.SYNCBUSY);              // Wait for synchronization

        // Write the generic clock generator 5 configuration
        REG_GCLK_GENCTRL = GCLK_GENCTRL_ID(4) |         // Select GCLK4
                           GCLK_GENCTRL_SRC_DFLL48M |   // Set the 48MHz clock source
                           GCLK_GENCTRL_IDC |           // Set the duty cycle to 50/50 HIGH/LOW
                           GCLK_GENCTRL_GENEN;          // Enable the generic clock clontrol
        while (GCLK->STATUS.bit.SYNCBUSY);              // Wait for synchronization

        // Feed GCLK4 to TC4 (also feeds to TC5, the two must have the same source)
        REG_GCLK_CLKCTRL = GCLK_CLKCTRL_GEN_GCLK4 |     // Select Generic Clock Generator 4
                           GCLK_CLKCTRL_CLKEN |         // Enable the generic clock generator
                           GCLK_CLKCTRL_ID_TC4_TC5;     // Feed the Generic Clock Generator 4 to TC4 and TC5
        while (GCLK->STATUS.bit.SYNCBUSY);              // Wait for synchronization

        REG_TC4_CTRLA |= TC_CTRLA_PRESCALER_DIV1024 |   // Set prescaler to 1024, 16MHz/1024 = 15.625kHz
                         TC_CTRLA_WAVEGEN_NFRQ |        // Put the timer TC4 into normal frequency (NFRQ) mode
                         TC_CTRLA_MODE_COUNT8 |         // Put the timer TC4 into 8-bit mode
                         TC_CTRLA_ENABLE;               // Enable TC4
        while (TC4->COUNT16.STATUS.bit.SYNCBUSY);       // Wait for synchronization
        #else
        #warning Need to check SDI12 clock sources, M4?120MHz? M0?48Mhz? possibly reference UART
        /* Check: No GCLK required for D51_E5x RTC module */
        #endif // defined(__SAMD51__)    
    }
    void SDI12Timer::resetSDI12TimerPrescale(void){}  // NOT resetting the SAMD timers

=======
  defined(__SAMD21G18A__) || defined(__SAMD21J18A__) || defined(__SAMD21E18A__)

void SDI12Timer::configSDI12TimerPrescale(void) {
  // Select generic clock generator 4 (Arduino core uses 0, 1, and 3.  RTCZero uses 2)
  // Many examples use clock generator 4.. consider yourself warned!
  // I would use a higher clock number, but some of the cores don't include them for
  // some reason
  REG_GCLK_GENDIV = GCLK_GENDIV_ID(4) |  // Select Generic Clock Generator 4
    GCLK_GENDIV_DIV(3);                  // Divide the clock source by divisor 3
  while (GCLK->STATUS.bit.SYNCBUSY) {}   // Wait for synchronization


  // Write the generic clock generator 4 configuration
  REG_GCLK_GENCTRL = (GCLK_GENCTRL_ID(4) |        // Select GCLK4
                      GCLK_GENCTRL_SRC_DFLL48M |  // Select the 48MHz clock source
                      GCLK_GENCTRL_IDC |     // Set the duty cycle to 50/50 HIGH/LOW
                      GCLK_GENCTRL_GENEN) &  // Enable the generic clock clontrol
    ~GCLK_GENCTRL_RUNSTDBY &                 // Do NOT run in stand by
    ~GCLK_GENCTRL_DIVSEL;  // Divide clock source by GENDIV.DIV: 48MHz/3=16MHz
                           // ^^ & ~ for DIVSEL because not not divided
  while (GCLK->STATUS.bit.SYNCBUSY) {}  // Wait for synchronization

  // Feed GCLK4 to TC3 (also feeds to TCC2, the two must have the same source)
  // TC3 (and TCC2) seem to be free, so I'm using them
  // TC4 is used by Tone, TC5 is tied to the same clock as TC4
  // TC6 and TC7 are not available on all boards
  REG_GCLK_CLKCTRL = GCLK_CLKCTRL_GEN_GCLK4 |  // Select Generic Clock Generator 4
    GCLK_CLKCTRL_CLKEN |                       // Enable the generic clock generator
    GCLK_CLKCTRL_ID_TCC2_TC3;  // Feed the Generic Clock Generator 4 to TCC2 and TC3
  while (GCLK->STATUS.bit.SYNCBUSY) {}  // Wait for synchronization

  REG_TC3_CTRLA |=
    TC_CTRLA_PRESCALER_DIV1024 |  // Set prescaler to 1024, 16MHz/1024 = 15.625kHz
    TC_CTRLA_WAVEGEN_NFRQ |       // Put the timer TC3 into normal frequency (NFRQ) mode
    TC_CTRLA_MODE_COUNT8 |        // Put the timer TC3 into 8-bit mode
    TC_CTRLA_ENABLE;              // Enable TC3
  while (TC3->COUNT16.STATUS.bit.SYNCBUSY) {}  // Wait for synchronization
}
// NOT resetting the SAMD timer settings
void SDI12Timer::resetSDI12TimerPrescale(void) {
  // Disable TCx
  TC3->COUNT16.CTRLA.reg &= ~TC_CTRLA_ENABLE;
  while (TC3->COUNT16.STATUS.bit.SYNCBUSY) {}

  // Reset TCx
  TC3->COUNT16.CTRLA.reg = TC_CTRLA_SWRST;
  while (TC3->COUNT16.STATUS.bit.SYNCBUSY) {}
  while (TC3->COUNT16.CTRLA.bit.SWRST) {}

  // Disable generic clock generator
  REG_GCLK_GENCTRL = GCLK_GENCTRL_ID(4) &  // Select GCLK4
    ~GCLK_GENCTRL_GENEN;                   // Disable the generic clock control
  while (GCLK->STATUS.bit.SYNCBUSY) {}     // Wait for synchronization
}

// Espressif ESP32/ESP8266 boards
//
#elif defined(ESP32) || defined(ESP8266)

void         SDI12Timer::configSDI12TimerPrescale(void) {}
void         SDI12Timer::resetSDI12TimerPrescale(void) {}
sdi12timer_t SDI12Timer::SDI12TimerRead(void) {
  // Its a one microsecond clock but we want 64uS ticks so divide by 64 i.e. right shift
  // 6
  return ((sdi12timer_t)(micros() >> 6));
}
>>>>>>> df457068
// Unknown board
#else
#error "Please define your board timer and pins"
#endif<|MERGE_RESOLUTION|>--- conflicted
+++ resolved
@@ -205,46 +205,6 @@
 // Arduino Zero other SAMD21 boards
 //
 #elif defined(ARDUINO_SAMD_ZERO) || defined(ARDUINO_ARCH_SAMD) || \
-<<<<<<< HEAD
-      defined(__SAMD21G18A__) || defined(__SAMD21J18A__) || defined(__SAMD21E18A__)
-
-    void SDI12Timer::configSDI12TimerPrescale(void)
-    {
-        // Select generic clock generator 4 (Arduino core uses 0-3)
-        // Most examples use this clock generator.. consider yourself warned!
-        // I would use a higher clock number, but some of the cores don't include them for some reason
-        #if !defined(__SAMD51__)
-        REG_GCLK_GENDIV = GCLK_GENDIV_ID(4) |           // Select Generic Clock Generator 4
-                          GCLK_GENDIV_DIV(3) ;          // Divide the 48MHz clock source by divisor 3: 48MHz/3=16MHz
-
-        while (GCLK->STATUS.bit.SYNCBUSY);              // Wait for synchronization
-
-        // Write the generic clock generator 5 configuration
-        REG_GCLK_GENCTRL = GCLK_GENCTRL_ID(4) |         // Select GCLK4
-                           GCLK_GENCTRL_SRC_DFLL48M |   // Set the 48MHz clock source
-                           GCLK_GENCTRL_IDC |           // Set the duty cycle to 50/50 HIGH/LOW
-                           GCLK_GENCTRL_GENEN;          // Enable the generic clock clontrol
-        while (GCLK->STATUS.bit.SYNCBUSY);              // Wait for synchronization
-
-        // Feed GCLK4 to TC4 (also feeds to TC5, the two must have the same source)
-        REG_GCLK_CLKCTRL = GCLK_CLKCTRL_GEN_GCLK4 |     // Select Generic Clock Generator 4
-                           GCLK_CLKCTRL_CLKEN |         // Enable the generic clock generator
-                           GCLK_CLKCTRL_ID_TC4_TC5;     // Feed the Generic Clock Generator 4 to TC4 and TC5
-        while (GCLK->STATUS.bit.SYNCBUSY);              // Wait for synchronization
-
-        REG_TC4_CTRLA |= TC_CTRLA_PRESCALER_DIV1024 |   // Set prescaler to 1024, 16MHz/1024 = 15.625kHz
-                         TC_CTRLA_WAVEGEN_NFRQ |        // Put the timer TC4 into normal frequency (NFRQ) mode
-                         TC_CTRLA_MODE_COUNT8 |         // Put the timer TC4 into 8-bit mode
-                         TC_CTRLA_ENABLE;               // Enable TC4
-        while (TC4->COUNT16.STATUS.bit.SYNCBUSY);       // Wait for synchronization
-        #else
-        #warning Need to check SDI12 clock sources, M4?120MHz? M0?48Mhz? possibly reference UART
-        /* Check: No GCLK required for D51_E5x RTC module */
-        #endif // defined(__SAMD51__)    
-    }
-    void SDI12Timer::resetSDI12TimerPrescale(void){}  // NOT resetting the SAMD timers
-
-=======
   defined(__SAMD21G18A__) || defined(__SAMD21J18A__) || defined(__SAMD21E18A__)
 
 void SDI12Timer::configSDI12TimerPrescale(void) {
@@ -252,6 +212,7 @@
   // Many examples use clock generator 4.. consider yourself warned!
   // I would use a higher clock number, but some of the cores don't include them for
   // some reason
+        #if !defined(__SAMD51__)
   REG_GCLK_GENDIV = GCLK_GENDIV_ID(4) |  // Select Generic Clock Generator 4
     GCLK_GENDIV_DIV(3);                  // Divide the clock source by divisor 3
   while (GCLK->STATUS.bit.SYNCBUSY) {}   // Wait for synchronization
@@ -282,6 +243,10 @@
     TC_CTRLA_MODE_COUNT8 |        // Put the timer TC3 into 8-bit mode
     TC_CTRLA_ENABLE;              // Enable TC3
   while (TC3->COUNT16.STATUS.bit.SYNCBUSY) {}  // Wait for synchronization
+        #else
+        #warning Need to check SDI12 clock sources, M4?120MHz? M0?48Mhz? possibly reference UART
+        /* Check: No GCLK required for D51_E5x RTC module */
+        #endif // defined(__SAMD51__)    
 }
 // NOT resetting the SAMD timer settings
 void SDI12Timer::resetSDI12TimerPrescale(void) {
@@ -311,7 +276,6 @@
   // 6
   return ((sdi12timer_t)(micros() >> 6));
 }
->>>>>>> df457068
 // Unknown board
 #else
 #error "Please define your board timer and pins"
