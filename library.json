--- conflicted
+++ resolved
@@ -1,11 +1,6 @@
 {
-<<<<<<< HEAD
   "name": "Arduino-SDI-12_PCINT3",
-  "version": "1.3.1",
-=======
-  "name": "Arduino-SDI-12",
   "version": "1.3.2",
->>>>>>> 45ce06ea
   "keywords": "SDI-12, sdi12, communication, bus, sensor, Decagon",
   "description": "Arduino library for SDI-12 communications to a wide variety of environmental sensors.",
   "repository":
