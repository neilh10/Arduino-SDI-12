--- conflicted
+++ resolved
@@ -44,11 +44,7 @@
 */
 
 
-<<<<<<< HEAD
 #include "SDI12_PCINT3.h"
-=======
-#include "SDI12.h"
->>>>>>> 708824ad
 
 #define POWERPIN 22         // change to the proper pin
 #define DATAPIN 7         // change to the proper pin
