/*
########################
#        OVERVIEW      #
########################

 Example A: Using the wildcard.

 This is a simple demonstration of the SDI-12 library for Arduino.
 
 It requests information about the attached sensor, including its address and manufacturer info.

#########################
#      THE CIRCUIT      #
#########################

 You should not have more than one SDI-12 device attached for this example.

 See:
 https://raw.github.com/Kevin-M-Smith/SDI-12-Circuit-Diagrams/master/basic_setup_no_usb.png
 or
 https://raw.github.com/Kevin-M-Smith/SDI-12-Circuit-Diagrams/master/compat_setup_usb.png

###########################
#      COMPATIBILITY      #
###########################

 This library requires the use of pin change interrupts (PCINT).
 Not all Arduino boards have the same pin capabilities.
 The known compatibile pins for common variants are shown below.

 Arduino Uno: 	All pins.

 Arduino Mega or Mega 2560:
 10, 11, 12, 13, 14, 15, 50, 51, 52, 53, A8 (62),
 A9 (63), A10 (64), A11 (65), A12 (66), A13 (67), A14 (68), A15 (69).

 Arduino Leonardo:
 8, 9, 10, 11, 14 (MISO), 15 (SCK), 16 (MOSI)

#########################
#      RESOURCES        #
#########################

 Written by Kevin M. Smith in 2013.
 Contact: SDI12@ethosengineering.org

 The SDI-12 specification is available at: http://www.sdi-12.org/
 The library is available at: https://github.com/EnviroDIY/Arduino-SDI-12
*/

<<<<<<< HEAD
#include "SDI12_PCINT3.h"
=======
>>>>>>> b1f8a0fb

#include <SDI12.h>

#define SERIAL_BAUD 57600  // The baud rate for the output serial port
#define DATA_PIN 7         // The pin of the SDI-12 data bus
#define POWER_PIN 22       // The sensor power pin (or -1 if not switching power)

// Define the SDI-12 bus
SDI12 mySDI12(DATA_PIN);

/*
  '?' is a wildcard character which asks any and all sensors to respond
  'I' indicates that the command wants information about the sensor
  '!' finishes the command
*/
String myCommand = "?I!";

void setup(){
  Serial.begin(SERIAL_BAUD);
  while(!Serial);

  Serial.println("Opening SDI-12 bus...");
  mySDI12.begin();
  delay(500); // allow things to settle

  // Power the sensors;
  if(POWER_PIN > 0){
    Serial.println("Powering up sensors...");
    pinMode(POWER_PIN, OUTPUT);
    digitalWrite(POWER_PIN, HIGH);
    delay(200);
  }
}

void loop(){
  mySDI12.sendCommand(myCommand);
  delay(300);                     // wait a while for a response
  while(mySDI12.available()){    // write the response to the screen
    Serial.write(mySDI12.read());
  }
  delay(3000); // print again in three seconds
}<|MERGE_RESOLUTION|>--- conflicted
+++ resolved
@@ -6,7 +6,7 @@
  Example A: Using the wildcard.
 
  This is a simple demonstration of the SDI-12 library for Arduino.
- 
+
  It requests information about the attached sensor, including its address and manufacturer info.
 
 #########################
@@ -48,12 +48,8 @@
  The library is available at: https://github.com/EnviroDIY/Arduino-SDI-12
 */
 
-<<<<<<< HEAD
-#include "SDI12_PCINT3.h"
-=======
->>>>>>> b1f8a0fb
 
-#include <SDI12.h>
+#include <SDI12_PCINT3.h>
 
 #define SERIAL_BAUD 57600  // The baud rate for the output serial port
 #define DATA_PIN 7         // The pin of the SDI-12 data bus
