--- conflicted
+++ resolved
@@ -32,17 +32,7 @@
 #define HELPTEXT "OPTIONS:\n\rhelp   : Print this message\n\rmode s : SDI-12 command mode (uppercase and ! automatically corrected) [default]\n\rmode v : verbatim mode (text will be sent verbatim)\n\rfb on  : Enable feedback (characters visible while typing) [default]\n\rfb off : Disable feedback (characters not visible while typing; may be desired for developers)\n\r(else) : send command to SDI-12 bus"
 
 // Requires modified SDI-12 libary with addition of public forceListen() and public sendResponse()
-<<<<<<< HEAD
-#include "SDI12_PCINT3.h"
-
-// Init an SDI-12 data interface on pin 2 (change for other pin, obviously)
-SDI12 sdi(2);
-
-void setup() {
-  // Initiate serial connection to PC
-  Serial.begin(115200);
-=======
-#include <SDI12.h>
+#include <SDI12_PCINT3.h>
 
 #define SERIAL_BAUD 57600  // The baud rate for the output serial port
 #define DATA_PIN 7         // The pin of the SDI-12 data bus
@@ -63,7 +53,6 @@
     digitalWrite(POWER_PIN, HIGH);
     delay(200);
   }
->>>>>>> b1f8a0fb
 
   // Initiate serial connection to SDI-12 bus
   mySDI12.begin();
